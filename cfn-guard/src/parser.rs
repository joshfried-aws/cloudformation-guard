--- conflicted
+++ resolved
@@ -184,28 +184,8 @@
     };
 
     for p in props {
-<<<<<<< HEAD
         rules_hash.insert(Rule {
-            resource_type: caps["resource_type"].to_string(),
-            field: p.to_string(),
-            operation: {
-                match &caps["operator"] {
-                    "==" => OpCode::Require,
-                    "!=" => OpCode::RequireNot,
-                    "IN" => OpCode::In,
-                    "NOT_IN" => OpCode::NotIn,
-                    _ => {
-                        let msg_string = format!(
-                            "Bad Rule Operator: [{}] in '{}'",
-                            &caps["operator"], rule_text
-                        );
-                        println!("{}", &msg_string);
-                        error!("{}", &msg_string);
-                        process::exit(1)
-=======
-        rules.push(
-            Rule {
-                resource_type: caps["resource_type"].to_string(),
+           resource_type: caps["resource_type"].to_string(),
                 field: p.to_string(),
                 operation: {
                     match &caps["operator"] {
@@ -216,22 +196,15 @@
                         "<=" => OpCode::LessThanOrEqualTo,
                         ">=" => OpCode::GreaterThanOrEqualTo,
                         "IN" => OpCode::In,
-                        "NOT_IN" => OpCode::NotIn,
-                        _ => panic!(format!("Bad Rule Operator: {}", &caps["operator"])),
-                    }
-                },
-                rule_vtype: {
-                    let rv = caps["rule_value"].chars().nth(0).unwrap();
-                    match rv {
-                        '[' => match &caps["operator"] {
-                            "==" | "!=" | "<=" | ">=" | "<" | ">" => RValueType::Value,
-                            "IN" | "NOT_IN" => RValueType::List,
-                            _ => panic!(format!("Bad Rule Operator: {}", &caps["operator"])),
-                        },
-                        '/' => RValueType::Regex,
-                        '%' => RValueType::Variable,
-                        _ => RValueType::Value,
->>>>>>> c8903853
+                        "NOT_IN" => OpCode::NotIn, 
+                    _ => {
+                        let msg_string = format!(
+                            "Bad Rule Operator: [{}] in '{}'",
+                            &caps["operator"], rule_text
+                        );
+                        println!("{}", &msg_string);
+                        error!("{}", &msg_string);
+                        process::exit(1)
                     }
                 }
             },
@@ -239,7 +212,7 @@
                 let rv = caps["rule_value"].chars().next().unwrap();
                 match rv {
                     '[' => match &caps["operator"] {
-                        "==" | "!=" => RValueType::Value,
+                        "==" | "!=" | "<=" | ">=" | "<" | ">" => RValueType::Value,
                         "IN" | "NOT_IN" => RValueType::List,
                         _ => {
                             let msg_string = format!(
