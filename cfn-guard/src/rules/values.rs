use std::convert::TryFrom;
use std::hash::{Hash, Hasher};

use indexmap::map::IndexMap;
use nom::lib::std::fmt::Formatter;

use crate::rules::errors::{Error};
use crate::rules::parser::Span;

use serde::{Serialize, Deserialize};
use std::fmt;
use std::fmt::Display;

#[derive(PartialEq, Debug, Clone, Serialize, Deserialize, Hash, Copy)]
pub enum CmpOperator {
    Eq,
    In,
    Gt,
    Lt,
    Le,
    Ge,
    Exists,
    Empty,
<<<<<<< HEAD
    KeysIn,
    KeysEq,
    KeysExists,
    KeysEmpty,
=======
>>>>>>> 8f546aaa

    IsString,
    IsList,
    IsMap,
}

impl std::fmt::Display for CmpOperator {
    fn fmt(&self, f: &mut Formatter<'_>) -> std::fmt::Result {
        match self {
            CmpOperator::Eq => f.write_str("EQUALS")?,
            CmpOperator::In => f.write_str("IN")?,
            CmpOperator::Gt=> f.write_str("GREATER THAN")?,
            CmpOperator::Lt=> f.write_str("LESS THAN")?,
            CmpOperator::Ge => f.write_str("GREATER THAN EQUALS")?,
            CmpOperator::Le => f.write_str("LESS THAN EQUALS")?,
            CmpOperator::Exists => f.write_str("EXISTS")?,
            CmpOperator::Empty => f.write_str("EMPTY")?,
<<<<<<< HEAD
            CmpOperator::KeysEmpty => f.write_str("KEYS EMPTY")?,
            CmpOperator::KeysEq => f.write_str("KEYS EQUALS")?,
            CmpOperator::KeysExists => f.write_str("KEYS EXISTS")?,
            CmpOperator::KeysIn => f.write_str("KEYS IN")?,
=======
>>>>>>> 8f546aaa
            CmpOperator::IsString => f.write_str("IS STRING")?,
            CmpOperator::IsList => f.write_str("IS LIST")?,
            CmpOperator::IsMap => f.write_str("IS MAP")?,
        }
        Ok(())
    }
}

#[derive(PartialEq, Debug, Clone, Serialize, Deserialize)]
pub enum Value {
    Null,
    String(String),
    Regex(String),
    Bool(bool),
    Int(i64),
    Float(f64),
    Char(char),
    List(Vec<Value>),
    Map(IndexMap<String, Value>),
    RangeInt(RangeType<i64>),
    RangeFloat(RangeType<f64>),
    RangeChar(RangeType<char>),
}

impl Hash for Value {
    fn hash<H: Hasher>(&self, state: &mut H) {
        match self {
            Value::String(s)        |
            Value::Regex(s)        => { s.hash(state); },

            Value::Char(c)          => { c.hash(state); },
            Value::Int(i)            => { i.hash(state); },
            Value::Null                     => { "NULL".hash(state); },
            Value::Float(f)          => { (*f as u64).hash(state); }

            Value::RangeChar(r) => {
                r.lower.hash(state);
                r.upper.hash(state);
                r.inclusive.hash(state);
            },

            Value::RangeInt(r) => {
                r.lower.hash(state);
                r.upper.hash(state);
                r.inclusive.hash(state);
            },

            Value::RangeFloat(r) => {
                (r.lower as u64).hash(state);
                (r.upper as u64).hash(state);
                r.inclusive.hash(state);
            },

            Value::Bool(b) => { b.hash(state); },

            Value::List(l) => {
                for each in l {
                    each.hash(state);
                }
            },

            Value::Map(map) => {
                for (key, value) in map.iter() {
                    key.hash(state);
                    value.hash(state);
                }
            },
        }
    }
}

impl Display for Value {
    fn fmt(&self, f: &mut fmt::Formatter<'_>) -> fmt::Result {
        match self {
            Value::String(s) => write!(f, "\"{}\"", s),
            Value::Regex(s) => write!(f, "/{}/", s),
            Value::Int(int) => write!(f, "{}", int),
            Value::Float(float) =>  write!(f, "{}", float),
            Value::Bool(bool) => write!(f, "{}", bool),
            Value::List(list) => {

                let result: Vec<String> = list.into_iter().map(|item| format!("{}", item)).collect();
                write!(f, "[{}]", result.join(", "))
            },
            Value::Map(map) => {
                let key_values: Vec<String> = map.into_iter().map(|(key, value)| {
                    format!("\"{}\": {}", key, value)
                }).collect();
                write!(f, "{{{}}}", key_values.join(", "))
            },
            Value::Null => {
                write!(f, "null")
            },
            Value::RangeChar(range) => {
                if (range.inclusive & LOWER_INCLUSIVE) == LOWER_INCLUSIVE {
                    write!(f, "[");
                } else {
                    write!(f, "(");
                }
                write!(f, "{},{}", range.lower, range.upper);

                if (range.inclusive & UPPER_INCLUSIVE) == UPPER_INCLUSIVE {
                    write!(f, "]")
                } else {
                    write!(f, ")")
                }
            },
            Value::RangeFloat(range) => {
                if (range.inclusive & LOWER_INCLUSIVE) == LOWER_INCLUSIVE {
                    write!(f, "[");
                } else {
                    write!(f, "(");
                }
                write!(f, "{},{}", range.lower, range.upper);

                if (range.inclusive & UPPER_INCLUSIVE) == UPPER_INCLUSIVE {
                    write!(f, "]")
                } else {
                    write!(f, ")")
                }
            },
            Value::RangeInt(range) => {
                if (range.inclusive & LOWER_INCLUSIVE) == LOWER_INCLUSIVE {
                    write!(f, "[");
                } else {
                    write!(f, "(");
                }
                write!(f, "{},{}", range.lower, range.upper);

                if (range.inclusive & UPPER_INCLUSIVE) == UPPER_INCLUSIVE {
                    write!(f, "]")
                } else {
                    write!(f, ")")
                }
            },
            Value::Char(c) => {
                write!(f, "\"{}\"", c)
            }
        }
    }
}

//
//    .X > 10
//    .X <= 20
//
//    .X in r(10, 20]
//    .X in r(10, 20)
#[derive(PartialEq, Debug, Clone, Serialize, Deserialize)]
pub struct RangeType<T: PartialOrd> {
    pub upper: T,
    pub lower: T,
    pub inclusive: u8,
}

pub const LOWER_INCLUSIVE: u8 = 0x01;
pub const UPPER_INCLUSIVE: u8 = 0x01 << 1;

pub(crate) trait WithinRange<RHS: PartialOrd = Self> {
    fn is_within(&self, range: &RangeType<RHS>) -> bool;
}

impl WithinRange for i64 {
    fn is_within(&self, range: &RangeType<i64>) -> bool {
        is_within(range, self)
    }
}

impl WithinRange for f64 {
    fn is_within(&self, range: &RangeType<f64>) -> bool {
        is_within(range, self)
    }
}

impl WithinRange for char {
    fn is_within(&self, range: &RangeType<char>) -> bool {
        is_within(range, self)
    }
}

//impl WithinRange for

fn is_within<T: PartialOrd>(range: &RangeType<T>, other: &T) -> bool {
    let lower = if (range.inclusive & LOWER_INCLUSIVE) > 0 {
        range.lower.le(other)
    } else {
        range.lower.lt(other)
    };
    let upper = if (range.inclusive & UPPER_INCLUSIVE) > 0 {
        range.upper.ge(other)
    } else {
        range.upper.gt(other)
    };
    lower && upper
}

impl <'a> TryFrom<&'a serde_json::Value> for Value {
    type Error = Error;

    fn try_from(value: &'a serde_json::Value) -> std::result::Result<Self, Self::Error> {
        match value {
            serde_json::Value::String(s) => Ok(Value::String(s.to_owned())),
            serde_json::Value::Number(num) => {
                if num.is_i64() {
                    Ok(Value::Int(num.as_i64().unwrap()))
                }
                else if num.is_u64() {
                    //
                    // Yes we are losing precision here. TODO fix this
                    //
                    Ok(Value::Int(num.as_u64().unwrap() as i64))
                }
                else {
                    Ok(Value::Float(num.as_f64().unwrap()))
                }
            },
            serde_json::Value::Bool(b) => Ok(Value::Bool(*b)),
            serde_json::Value::Null => Ok(Value::Null),
            serde_json::Value::Array(v) => {
                let mut result: Vec<Value> = Vec::with_capacity(v.len());
                for each in v {
                    result.push(Value::try_from(each)?)
                }
                Ok(Value::List(result))
            },
            serde_json::Value::Object(map) => {
                let mut result = IndexMap::with_capacity(map.len());
                for (key, value) in map.iter() {
                    result.insert(key.to_owned(),Value::try_from(value)?);
                }
                Ok(Value::Map(result))
            }

        }
    }
}

impl TryFrom<serde_json::Value> for Value {
    type Error = Error;

    fn try_from(value: serde_json::Value) -> std::result::Result<Self, Self::Error> {
        Value::try_from(&value)
    }
}

impl <'a> TryFrom<&'a str> for Value {
    type Error = Error;

    fn try_from(value: &'a str) -> std::result::Result<Self, Self::Error> {
        Ok(super::parser::parse_value(Span::new_extra(value, ""))?.1)
    }
}

pub(super) fn make_linked_hashmap<'a, I>(values: I) -> IndexMap<String, Value>
    where
        I: IntoIterator<Item = (&'a str, Value)>,
{
    values.into_iter().map(|(s, v)| (s.to_owned(), v)).collect()
}



#[cfg(test)]
#[path = "values_tests.rs"]
mod values_tests;<|MERGE_RESOLUTION|>--- conflicted
+++ resolved
@@ -21,13 +21,6 @@
     Ge,
     Exists,
     Empty,
-<<<<<<< HEAD
-    KeysIn,
-    KeysEq,
-    KeysExists,
-    KeysEmpty,
-=======
->>>>>>> 8f546aaa
 
     IsString,
     IsList,
@@ -45,13 +38,6 @@
             CmpOperator::Le => f.write_str("LESS THAN EQUALS")?,
             CmpOperator::Exists => f.write_str("EXISTS")?,
             CmpOperator::Empty => f.write_str("EMPTY")?,
-<<<<<<< HEAD
-            CmpOperator::KeysEmpty => f.write_str("KEYS EMPTY")?,
-            CmpOperator::KeysEq => f.write_str("KEYS EQUALS")?,
-            CmpOperator::KeysExists => f.write_str("KEYS EXISTS")?,
-            CmpOperator::KeysIn => f.write_str("KEYS IN")?,
-=======
->>>>>>> 8f546aaa
             CmpOperator::IsString => f.write_str("IS STRING")?,
             CmpOperator::IsList => f.write_str("IS LIST")?,
             CmpOperator::IsMap => f.write_str("IS MAP")?,
