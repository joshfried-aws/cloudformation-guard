--- conflicted
+++ resolved
@@ -6,11 +6,7 @@
 
 use crate::rules::{Evaluate, EvaluationContext, EvaluationType, path_value, Result, Status};
 use crate::rules::errors::{Error, ErrorKind};
-<<<<<<< HEAD
-use crate::rules::exprs::{GuardClause, GuardNamedRuleClause, QueryPart, RuleClause, TypeBlock};
-=======
 use crate::rules::exprs::{GuardClause, GuardNamedRuleClause, QueryPart, RuleClause, TypeBlock, BlockGuardClause};
->>>>>>> 8f546aaa
 use crate::rules::exprs::{AccessQuery, Block, Conjunctions, GuardAccessClause, LetExpr, LetValue, Rule, RulesFile, SliceDisplay};
 use crate::rules::path_value::{Path, PathAwareValue, QueryResolver};
 use crate::rules::values::*;
@@ -45,10 +41,7 @@
     Ok(acc)
 }
 
-<<<<<<< HEAD
-=======
 pub(super)
->>>>>>> 8f546aaa
 fn resolve_query<'s, 'loc>(all: bool,
                            query: &[QueryPart<'loc>],
                            context: &'s PathAwareValue,
@@ -76,32 +69,14 @@
     if status { Status::PASS } else { Status::FAIL }
 }
 
-<<<<<<< HEAD
-fn compare_loop<F>(lhs: &Vec<&PathAwareValue>, rhs: &Vec<&PathAwareValue>, compare: F, any: bool) -> Result<(bool, Option<PathAwareValue>, Option<PathAwareValue>, bool)>
-    where F: Fn(&PathAwareValue, &PathAwareValue) -> Result<bool> {
-    let mut at_least_one_match = false;
-    loop {
-=======
 fn compare_loop<F>(lhs: &Vec<&PathAwareValue>, rhs: &Vec<&PathAwareValue>, compare: F, any_one_rhs: bool, atleast_one: bool)
     -> Result<(bool, Option<PathAwareValue>, Option<PathAwareValue>)>
     where F: Fn(&PathAwareValue, &PathAwareValue) -> Result<bool> {
     let (cmp, from, to) = 'outer: loop {
->>>>>>> 8f546aaa
         'lhs:
         for lhs_value in lhs {
             for rhs_value in rhs {
                 let check = compare(*lhs_value, *rhs_value)?;
-<<<<<<< HEAD
-                if check {
-                    at_least_one_match = true;
-                }
-                if any && check {
-                    continue 'lhs
-                }
-
-                if !any && !check {
-                    return Ok((false, Some((*lhs_value).clone()), Some((*rhs_value).clone()), at_least_one_match))
-=======
                 if check && atleast_one {
                     break 'outer (true, Some(*lhs_value), Some(*rhs_value));
                 }
@@ -112,20 +87,14 @@
 
                 if !any_one_rhs && !check && !atleast_one {
                     break 'outer (false, Some(*lhs_value), Some(*rhs_value));
->>>>>>> 8f546aaa
                 }
             }
             //
             // We are only hear in the "all" case when all of them checked out. For the any case
             // it would be a failure to be here
             //
-<<<<<<< HEAD
-            if any {
-                return Ok((false, Some((*lhs_value).clone()), None, at_least_one_match))
-=======
             if any_one_rhs && !atleast_one {
                 break 'outer (false, Some(*lhs_value), None)
->>>>>>> 8f546aaa
             }
         }
         if atleast_one {
@@ -134,9 +103,6 @@
             break (true, None, None)
         }
     };
-<<<<<<< HEAD
-    Ok((true, None, None, true))
-=======
     Ok((cmp, match from {
         None => None,
         Some(p) => Some(p.clone()),
@@ -144,7 +110,6 @@
         None => None,
         Some(p) => Some(p.clone())
     }))
->>>>>>> 8f546aaa
 }
 
 fn elevate_inner<'a>(list_of_list: &'a Vec<&PathAwareValue>) -> Result<Vec<Vec<&'a PathAwareValue>>> {
@@ -172,19 +137,11 @@
               rhs: &Vec<&PathAwareValue>,
               rhs_query: Option<&[QueryPart<'_>]>,
               compare: F,
-<<<<<<< HEAD
-              any: bool) -> Result<(Status, Option<PathAwareValue>, Option<PathAwareValue>, bool)>
-    where F: Fn(&PathAwareValue, &PathAwareValue) -> Result<bool>
-{
-    if lhs.is_empty() || rhs.is_empty() {
-        return Ok((Status::FAIL, None, None, false))
-=======
               any: bool, atleast_one: bool) -> Result<(Status, Option<PathAwareValue>, Option<PathAwareValue>)>
     where F: Fn(&PathAwareValue, &PathAwareValue) -> Result<bool>
 {
     if lhs.is_empty() || rhs.is_empty() {
         return Ok((Status::FAIL, None, None))
->>>>>>> 8f546aaa
     }
 
     let lhs_elem = lhs[0];
@@ -194,27 +151,16 @@
     // What are possible comparisons
     //
     if !lhs_elem.is_list() && !rhs_elem.is_list() {
-<<<<<<< HEAD
-        match compare_loop(lhs, rhs, compare, any) {
-            Ok((true, _, _, atleast)) => Ok((Status::PASS, None, None, atleast)),
-            Ok((false, from, to, atleast)) => Ok((Status::FAIL, from, to, atleast)),
-=======
         match compare_loop(lhs, rhs, compare, any, atleast_one) {
             Ok((true, _, _)) => Ok((Status::PASS, None, None)),
             Ok((false, from, to)) => Ok((Status::FAIL, from, to)),
->>>>>>> 8f546aaa
             Err(e) => Err(e)
         }
     }
     else if lhs_elem.is_list() && !rhs_elem.is_list() {
         for elevated in elevate_inner(lhs)? {
-<<<<<<< HEAD
-            if let Ok((cmp, from, to, atleast)) = compare_loop(
-                &elevated, rhs, |f, s| compare(f, s), any) {
-=======
             if let Ok((cmp, from, to)) = compare_loop(
                 &elevated, rhs, |f, s| compare(f, s), any, atleast_one) {
->>>>>>> 8f546aaa
                 if !cmp {
                     return Ok((Status::FAIL, from, to, atleast))
                 }
@@ -224,13 +170,8 @@
     }
     else if !lhs_elem.is_list() && rhs_elem.is_list() {
         for elevated in elevate_inner(rhs)? {
-<<<<<<< HEAD
-            if let Ok((cmp, from, to, atleast)) = compare_loop(
-                lhs, &elevated, |f, s| compare(f, s), any) {
-=======
             if let Ok((cmp, from, to)) = compare_loop(
                 lhs, &elevated, |f, s| compare(f, s), any, atleast_one) {
->>>>>>> 8f546aaa
                 if !cmp {
                     return Ok((Status::FAIL, from, to, atleast))
                 }
@@ -241,13 +182,8 @@
     else {
         for elevated_lhs in elevate_inner(lhs)? {
             for elevated_rhs in elevate_inner(rhs)? {
-<<<<<<< HEAD
-                if let Ok((cmp, from, to, atleast)) = compare_loop(
-                    &elevated_lhs, &elevated_rhs, |f, s| compare(f, s), any) {
-=======
                 if let Ok((cmp, from, to)) = compare_loop(
                     &elevated_lhs, &elevated_rhs, |f, s| compare(f, s), any, atleast_one) {
->>>>>>> 8f546aaa
                     if !cmp {
                         return Ok((Status::FAIL, from, to, atleast))
                     }
@@ -322,12 +258,7 @@
             };
 
         let result = match clause.access_clause.comparator {
-<<<<<<< HEAD
-            (CmpOperator::Empty, not) |
-            (CmpOperator::KeysEmpty, not) =>
-=======
             (CmpOperator::Empty, not) =>
->>>>>>> 8f546aaa
                 //
                 // Retrieval Error is considered the same as an empty or !exists
                 // When using "SOME" keyword in the clause, then IncompatibleError is trapped to be none
@@ -338,16 +269,6 @@
                     Some(l) => {
                         Some(
                             if !l.is_empty() {
-<<<<<<< HEAD
-                                if l[0].is_list() {
-                                    'all_empty: loop {
-                                        for element in l {
-                                            if let PathAwareValue::List((_, vec)) = *element {
-                                                match negation_status(vec.is_empty(), not, clause.negation) {
-                                                    Status::FAIL => break 'all_empty Status::FAIL,
-                                                    _ => {}
-                                                }
-=======
                                 if l[0].is_list() || l[0].is_map() {
                                     'all_empty: loop {
                                         for element in l {
@@ -361,7 +282,6 @@
 
                                             if status == Status::FAIL {
                                                 break 'all_empty Status::FAIL;
->>>>>>> 8f546aaa
                                             }
                                         }
                                         break Status::PASS
@@ -501,11 +421,7 @@
             }
         };
 
-<<<<<<< HEAD
-        let mut result =
-=======
         let (result, from, to) =
->>>>>>> 8f546aaa
             match &clause.access_clause.comparator.0 {
             //
             // ==, !=
@@ -516,12 +432,8 @@
                         &rhs,
                         rhs_query,
                         invert_closure(super::path_value::compare_eq, clause.access_clause.comparator.1, clause.negation),
-<<<<<<< HEAD
-                        if all { false } else { true })?,
-=======
                         false,
                         !all)?,
->>>>>>> 8f546aaa
 
             //
             // >
@@ -532,12 +444,8 @@
                         &rhs,
                         rhs_query,
                         invert_closure(super::path_value::compare_gt, clause.access_clause.comparator.1, clause.negation),
-<<<<<<< HEAD
-                        if all { false } else { true })?,
-=======
                         false,
                         !all)?,
->>>>>>> 8f546aaa
 
             //
             // >=
@@ -548,12 +456,8 @@
                         &rhs,
                         rhs_query,
                         invert_closure(super::path_value::compare_ge, clause.access_clause.comparator.1, clause.negation),
-<<<<<<< HEAD
-                        if all { false } else { true })?,
-=======
                         false,
                         !all)?,
->>>>>>> 8f546aaa
 
             //
             // <
@@ -564,12 +468,8 @@
                         &rhs,
                         rhs_query,
                         invert_closure(super::path_value::compare_lt, clause.access_clause.comparator.1, clause.negation),
-<<<<<<< HEAD
-                        if all { false } else { true })?,
-=======
                         false,
                         !all)?,
->>>>>>> 8f546aaa
 
             //
             // <=
@@ -580,12 +480,8 @@
                         &rhs,
                         rhs_query,
                         invert_closure(super::path_value::compare_le, clause.access_clause.comparator.1, clause.negation),
-<<<<<<< HEAD
-                        if all { false } else { true })?,
-=======
                         false,
                         !all)?,
->>>>>>> 8f546aaa
 
             //
             // IN, !IN
@@ -602,19 +498,7 @@
                 let status = invert_status(status, clause.negation);
                 result.0 = status;
                 result
-<<<<<<< HEAD
-            }
-
-            CmpOperator::KeysEq =>
-                compare(&lhs,
-                        &clause.access_clause.query.query,
-                        &rhs,
-                        rhs_query,
-                        invert_closure(super::path_value::compare_eq, clause.access_clause.comparator.1, clause.negation),
-                        if all { false } else { true })?,
-=======
             },
->>>>>>> 8f546aaa
 
             _ => unreachable!()
 
@@ -704,8 +588,6 @@
             } else {
                 break Status::PASS
             }
-<<<<<<< HEAD
-=======
         })
     }
 }
@@ -747,7 +629,6 @@
                 if num_fail > 0 { break Status::FAIL }
                 break Status::SKIP
             }
->>>>>>> 8f546aaa
         })
     }
 }
